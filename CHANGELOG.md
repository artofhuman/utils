--- conflicted
+++ resolved
@@ -1,7 +1,6 @@
 # Hanami::Utils
 Ruby core extentions and class utilities for Hanami
 
-<<<<<<< HEAD
 ## v1.1.0.beta1 - 2017-08-11
 ### Added
 - [Marion Duprey] Allow `Hanami::Interactor#call` to accept arguments. `#initialize` should be used for Dependency Injection, while `#call` should be used for input
@@ -10,19 +9,17 @@
 - [Luca Guidi] Introduce `Utils::Files`: a set of utils for file manipulations
 - [Luca Guidi] Introduce `Utils::String.transform` a pipelined transformations for strings
 - [Marion Duprey & Gabriel Gizotti] Filter sensitive informations for `Hanami::Logger`
-=======
+
 ## v1.0.3 - 2017-09-06
 ### Fixed
 - [Malina Sulca] Fix pluralization/singularization for `"exercise" => "exercises"`
 - [Xavier Barbosa] Fix pluralization/singularization for `"area" => "areas"`
->>>>>>> 4d691e5c
 
 ## v1.0.2 - 2017-07-10
 ### Fixed
 - [Anton Davydov] Fix pluralization/singularization for `"phrase" => "phrases"`
 
 ## v1.0.1 - 2017-06-23
-
 ### Added
 - [Luca Guidi] Introduced `Utils::Hash.symbolize` and `.deep_symbolize`
 - [Luca Guidi] Introduced `Utils::Hash.deep_dup`
