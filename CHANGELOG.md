--- conflicted
+++ resolved
@@ -1,7 +1,6 @@
 # Hanami::Utils
 Ruby core extentions and class utilities for Hanami
 
-<<<<<<< HEAD
 ## v1.1.0.beta1 - 2017-08-11
 ### Added
 - [Marion Duprey] Allow `Hanami::Interactor#call` to accept arguments. `#initialize` should be used for Dependency Injection, while `#call` should be used for input
@@ -10,11 +9,10 @@
 - [Luca Guidi] Introduce `Utils::Files`: a set of utils for file manipulations
 - [Luca Guidi] Introduce `Utils::String.transform` a pipelined transformations for strings
 - [Marion Duprey & Gabriel Gizotti] Filter sensitive informations for `Hanami::Logger`
-=======
+
 ## v1.0.4 - 2017-10-02
 ### Fixed
 - [Thiago Kenji Okada] Fix pluralization/singularization for `"release" => "releases"`
->>>>>>> 1d3be12f
 
 ## v1.0.3 - 2017-09-06
 ### Fixed
