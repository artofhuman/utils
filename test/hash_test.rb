require 'test_helper'
require 'bigdecimal'
require 'hanami/utils/hash'

describe Hanami::Utils::Hash do
  describe '#initialize' do
    let(:input_to_hash) do
      Class.new do
        def to_hash
          Hash[foo: 'bar']
        end
      end.new
    end

    let(:input_to_h) do
      Class.new do
        def to_h
          Hash[head: 'tail']
        end
      end.new
    end

    it 'holds values passed to the constructor' do
      hash = Hanami::Utils::Hash.new('foo' => 'bar')
      hash['foo'].must_equal('bar')
    end

    it 'assigns default via block' do
      hash = Hanami::Utils::Hash.new { |h, k| h[k] = [] }
      hash['foo'].push 'bar'

      hash.must_equal('foo' => ['bar'])
    end

    it 'accepts a Hanami::Utils::Hash' do
      arg  = Hanami::Utils::Hash.new('foo' => 'bar')
      hash = Hanami::Utils::Hash.new(arg)

      hash.to_h.must_be_kind_of(::Hash)
    end

    it 'accepts object that implements #to_hash' do
      hash = Hanami::Utils::Hash.new(input_to_hash)

      hash.to_h.must_equal(input_to_hash.to_hash)
    end

    it "raises error when object doesn't implement #to_hash" do
      lambda do
        Hanami::Utils::Hash.new(input_to_h)
      end.must_raise(NoMethodError)
    end
  end

  describe '#symbolize!' do
    it 'symbolize keys' do
      hash = Hanami::Utils::Hash.new('fub' => 'baz')
      hash.symbolize!

      hash['fub'].must_be_nil
      hash[:fub].must_equal('baz')
    end

<<<<<<< HEAD
    it 'does not symbolize nested hashes' do
=======
    it 'symbolize nested array' do
      hash = Hanami::Utils::Hash.new('foo' => [{'bar' => 'baz'}, {'bat' => 'quux'}])

      hash.symbolize!

      puts hash.to_hash
      hash[:foo].first['bar'].must_be_nil
      hash[:foo].last['bat'].must_be_nil

      hash[:foo].first[:bar].must_equal('baz')
      hash[:foo].last[:bat].must_equal('quux')
    end

    it 'symbolize nested hashes' do
>>>>>>> c235b09d
      hash = Hanami::Utils::Hash.new('nested' => { 'key' => 'value' })
      hash.symbolize!

      hash[:nested].keys.must_equal(['key'])
    end
  end

  describe '#deep_symbolize!' do
    it 'symbolize keys' do
      hash = Hanami::Utils::Hash.new('fub' => 'baz')
      hash.deep_symbolize!

      hash['fub'].must_be_nil
      hash[:fub].must_equal('baz')
    end

    it 'symbolizes nested hashes' do
      hash = Hanami::Utils::Hash.new('nested' => { 'key' => 'value' })
      hash.deep_symbolize!

      hash[:nested].must_be_kind_of Hanami::Utils::Hash
      hash[:nested][:key].must_equal('value')
    end

    it 'symbolizes deep nested hashes' do
      hash = Hanami::Utils::Hash.new('nested1' => { 'nested2' => { 'nested3' => { 'key' => 1 } } })
      hash.deep_symbolize!

      hash.keys.must_equal([:nested1])

      hash1 = hash[:nested1]
      hash1.keys.must_equal([:nested2])

      hash2 = hash1[:nested2]
      hash2.keys.must_equal([:nested3])

      hash3 = hash2[:nested3]
      hash3.keys.must_equal([:key])

      hash3[:key].must_equal(1)
    end

    it 'symbolize nested Hanami::Utils::Hashes' do
      nested = Hanami::Utils::Hash.new('key' => 'value')
      hash = Hanami::Utils::Hash.new('nested' => nested)
      hash.deep_symbolize!

      hash[:nested].must_be_kind_of Hanami::Utils::Hash
      hash[:nested][:key].must_equal('value')
    end

    it 'symbolize nested object that responds to to_hash' do
      nested = Hanami::Utils::Hash.new('metadata' => WrappingHash.new('coverage' => 100))
      nested.deep_symbolize!

      nested[:metadata].must_be_kind_of Hanami::Utils::Hash
      nested[:metadata][:coverage].must_equal(100)
    end
  end

  describe '#stringify!' do
    it 'covert keys to strings' do
      hash = Hanami::Utils::Hash.new(fub: 'baz')
      hash.stringify!

      hash[:fub].must_be_nil
      hash['fub'].must_equal('baz')
    end

    it 'stringifies nested hashes' do
      hash = Hanami::Utils::Hash.new(nested: { key: 'value' })
      hash.stringify!

      hash['nested'].must_be_kind_of Hanami::Utils::Hash
      hash['nested']['key'].must_equal('value')
    end

    it 'stringifies nested Hanami::Utils::Hashes' do
      nested = Hanami::Utils::Hash.new(key: 'value')
      hash = Hanami::Utils::Hash.new(nested: nested)
      hash.stringify!

      hash['nested'].must_be_kind_of Hanami::Utils::Hash
      hash['nested']['key'].must_equal('value')
    end

    it 'stringifies nested object that responds to to_hash' do
      nested = Hanami::Utils::Hash.new(metadata: WrappingHash.new(coverage: 100))
      nested.stringify!

      nested['metadata'].must_be_kind_of Hanami::Utils::Hash
      nested['metadata']['coverage'].must_equal(100)
    end
  end

  describe '#deep_dup' do
    it 'returns an instance of Utils::Hash' do
      duped = Hanami::Utils::Hash.new('foo' => 'bar').deep_dup
      duped.must_be_kind_of(Hanami::Utils::Hash)
    end

    it 'returns a hash with duplicated values' do
      hash  = Hanami::Utils::Hash.new('foo' => 'bar', 'baz' => 'x')
      duped = hash.deep_dup

      duped['foo'] = nil
      duped['baz'].upcase!

      hash['foo'].must_equal('bar')
      hash['baz'].must_equal('x')
    end

    it "doesn't try to duplicate value that can't perform this operation" do
      original = {
        'nil'        => nil,
        'false'      => false,
        'true'       => true,
        'symbol'     => :symbol,
        'fixnum'     => 23,
        'bignum'     => 13_289_301_283**2,
        'float'      => 1.0,
        'complex'    => Complex(0.3),
        'bigdecimal' => BigDecimal.new('12.0001'),
        'rational'   => Rational(0.3)
      }

      hash  = Hanami::Utils::Hash.new(original)
      duped = hash.deep_dup

      duped.must_equal(original)
      duped.object_id.wont_equal(original.object_id)
    end

    it 'returns a hash with nested duplicated values' do
      hash  = Hanami::Utils::Hash.new('foo' => { 'bar' => 'baz' }, 'x' => Hanami::Utils::Hash.new('y' => 'z'))
      duped = hash.deep_dup

      duped['foo']['bar'].reverse!
      duped['x']['y'].upcase!

      hash['foo']['bar'].must_equal('baz')
      hash['x']['y'].must_equal('z')
    end

    it 'preserves original class' do
      duped = Hanami::Utils::Hash.new('foo' => {}, 'x' => Hanami::Utils::Hash.new).deep_dup

      duped['foo'].must_be_kind_of(::Hash)
      duped['x'].must_be_kind_of(Hanami::Utils::Hash)
    end
  end

  describe 'hash interface' do
    it 'returns a new Hanami::Utils::Hash for methods which return a ::Hash' do
      hash   = Hanami::Utils::Hash.new('a' => 1)
      result = hash.clear

      assert hash.empty?
      result.must_be_kind_of(Hanami::Utils::Hash)
    end

    it 'returns a value that is compliant with ::Hash return value' do
      hash   = Hanami::Utils::Hash.new('a' => 1)
      result = hash.assoc('a')

      result.must_equal ['a', 1]
    end

    it 'responds to whatever ::Hash responds to' do
      hash = Hanami::Utils::Hash.new('a' => 1)

      hash.must_respond_to :rehash
      hash.wont_respond_to :unknown_method
    end

    it 'accepts blocks for methods' do
      hash   = Hanami::Utils::Hash.new('a' => 1)
      result = hash.delete_if { |k, _| k == 'a' }

      assert result.empty?
    end

    describe '#to_h' do
      it 'returns a ::Hash' do
        actual = Hanami::Utils::Hash.new('a' => 1).to_h
        actual.must_equal('a' => 1)
      end

      it 'returns nested ::Hash' do
        hash = {
          tutorial: {
            instructions: [
              { title: 'foo',  body: 'bar' },
              { title: 'hoge', body: 'fuga' }
            ]
          }
        }

        utils_hash = Hanami::Utils::Hash.new(hash)
        utils_hash.wont_be_kind_of(::Hash)

        actual = utils_hash.to_h
        actual.must_equal(hash)

        actual[:tutorial].must_be_kind_of(::Hash)
        actual[:tutorial][:instructions].each do |h|
          h.must_be_kind_of(::Hash)
        end
      end

      it 'returns nested ::Hash (when symbolized)' do
        hash = {
          'tutorial' => {
            'instructions' => [
              { 'title' => 'foo',  'body' => 'bar' },
              { 'title' => 'hoge', 'body' => 'fuga' }
            ]
          }
        }

        utils_hash = Hanami::Utils::Hash.new(hash).deep_symbolize!
        utils_hash.wont_be_kind_of(::Hash)

        actual = utils_hash.to_h
        actual.must_equal(hash)

        actual[:tutorial].must_be_kind_of(::Hash)
        actual[:tutorial][:instructions].each do |h|
          h.must_be_kind_of(::Hash)
        end
      end

      it 'prevents information escape' do
        actual = Hanami::Utils::Hash.new('a' => 1)
        hash   = actual.to_h
        hash['b'] = 2

        actual.to_h.must_equal('a' => 1)
      end

      it 'prevents information escape for nested hash'
      # it 'prevents information escape for nested hash' do
      #   actual  = Hanami::Utils::Hash.new({'a' => {'b' => 2}})
      #   hash    = actual.to_h
      #   subhash = hash['a']
      #   subhash.merge!('c' => 3)

      #   actual.to_h.must_equal({'a' => {'b' => 2}})
      # end

      it 'serializes nested objects that respond to to_hash' do
        nested = Hanami::Utils::Hash.new(metadata: WrappingHash.new(coverage: 100))
        nested.to_h.must_equal(metadata: { coverage: 100 })
      end
    end

    describe '#to_hash' do
      it 'returns a ::Hash' do
        actual = Hanami::Utils::Hash.new('a' => 1).to_hash
        actual.must_equal('a' => 1)
      end

      it 'returns nested ::Hash' do
        hash = {
          tutorial: {
            instructions: [
              { title: 'foo',  body: 'bar' },
              { title: 'hoge', body: 'fuga' }
            ]
          }
        }

        utils_hash = Hanami::Utils::Hash.new(hash)
        utils_hash.wont_be_kind_of(::Hash)

        actual = utils_hash.to_h
        actual.must_equal(hash)

        actual[:tutorial].must_be_kind_of(::Hash)
        actual[:tutorial][:instructions].each do |h|
          h.must_be_kind_of(::Hash)
        end
      end

      it 'returns nested ::Hash (when symbolized)' do
        hash = {
          'tutorial' => {
            'instructions' => [
              { 'title' => 'foo',  'body' => 'bar' },
              { 'title' => 'hoge', 'body' => 'fuga' }
            ]
          }
        }

        utils_hash = Hanami::Utils::Hash.new(hash).deep_symbolize!
        utils_hash.wont_be_kind_of(::Hash)

        actual = utils_hash.to_h
        actual.must_equal(hash)

        actual[:tutorial].must_be_kind_of(::Hash)
        actual[:tutorial][:instructions].each do |h|
          h.must_be_kind_of(::Hash)
        end
      end

      it 'prevents information escape' do
        actual = Hanami::Utils::Hash.new('a' => 1)
        hash   = actual.to_hash
        hash['b'] = 2

        actual.to_hash.must_equal('a' => 1)
      end
    end

    describe '#to_a' do
      it 'returns an ::Array' do
        actual = Hanami::Utils::Hash.new('a' => 1).to_a
        actual.must_equal([['a', 1]])
      end

      it 'prevents information escape' do
        actual = Hanami::Utils::Hash.new('a' => 1)
        array  = actual.to_a
        array.push(['b', 2])

        actual.to_a.must_equal([['a', 1]])
      end
    end

    describe 'equality' do
      it 'has a working equality' do
        hash  = Hanami::Utils::Hash.new('a' => 1)
        other = Hanami::Utils::Hash.new('a' => 1)

        assert hash == other
      end

      it 'has a working equality with raw hashes' do
        hash = Hanami::Utils::Hash.new('a' => 1)
        assert hash == { 'a' => 1 }
      end
    end

    describe 'case equality' do
      it 'has a working case equality' do
        hash  = Hanami::Utils::Hash.new('a' => 1)
        other = Hanami::Utils::Hash.new('a' => 1)

        assert hash === other # rubocop:disable Style/CaseEquality
      end

      it 'has a working case equality with raw hashes' do
        hash = Hanami::Utils::Hash.new('a' => 1)
        assert hash === { 'a' => 1 } # rubocop:disable Style/CaseEquality
      end
    end

    describe 'value equality' do
      it 'has a working value equality' do
        hash  = Hanami::Utils::Hash.new('a' => 1)
        other = Hanami::Utils::Hash.new('a' => 1)

        assert hash.eql?(other)
      end

      it 'has a working value equality with raw hashes' do
        hash = Hanami::Utils::Hash.new('a' => 1)
        assert hash.eql?('a' => 1)
      end
    end

    describe 'identity equality' do
      it 'has a working identity equality' do
        hash = Hanami::Utils::Hash.new('a' => 1)
        assert hash.equal?(hash)
      end

      it 'has a working identity equality with raw hashes' do
        hash = Hanami::Utils::Hash.new('a' => 1)
        assert !hash.equal?('a' => 1)
      end
    end

    describe '#hash' do
      it 'returns the same hash result of ::Hash' do
        expected = { 'l' => 23 }.hash
        actual   = Hanami::Utils::Hash.new('l' => 23).hash

        actual.must_equal expected
      end
    end

    describe '#inspect' do
      it 'returns the same output of ::Hash' do
        expected = { 'l' => 23, l: 23 }.inspect
        actual   = Hanami::Utils::Hash.new('l' => 23, l: 23).inspect

        actual.must_equal expected
      end
    end

    describe 'unknown method' do
      it 'raises error' do
        begin
          Hanami::Utils::Hash.new('l' => 23).party!
        rescue NoMethodError => e
          e.message.must_equal %(undefined method `party!' for {\"l\"=>23}:Hanami::Utils::Hash)
        end
      end

      # See: https://github.com/hanami/utils/issues/48
      it 'returns the correct object when a NoMethodError is raised' do
        hash = Hanami::Utils::Hash.new('a' => 1)
        exception_message = "undefined method `foo' for 1:Fixnum"

        exception = -> { hash.all? { |_, v| v.foo } }.must_raise NoMethodError
        exception.message.must_match exception_message
      end
    end
  end
end<|MERGE_RESOLUTION|>--- conflicted
+++ resolved
@@ -61,24 +61,7 @@
       hash[:fub].must_equal('baz')
     end
 
-<<<<<<< HEAD
     it 'does not symbolize nested hashes' do
-=======
-    it 'symbolize nested array' do
-      hash = Hanami::Utils::Hash.new('foo' => [{'bar' => 'baz'}, {'bat' => 'quux'}])
-
-      hash.symbolize!
-
-      puts hash.to_hash
-      hash[:foo].first['bar'].must_be_nil
-      hash[:foo].last['bat'].must_be_nil
-
-      hash[:foo].first[:bar].must_equal('baz')
-      hash[:foo].last[:bat].must_equal('quux')
-    end
-
-    it 'symbolize nested hashes' do
->>>>>>> c235b09d
       hash = Hanami::Utils::Hash.new('nested' => { 'key' => 'value' })
       hash.symbolize!
 
@@ -136,6 +119,18 @@
 
       nested[:metadata].must_be_kind_of Hanami::Utils::Hash
       nested[:metadata][:coverage].must_equal(100)
+    end
+
+    it 'symbolize nested array' do
+      hash = Hanami::Utils::Hash.new('foo' => [{ 'bar' => 'baz' }, { 'bat' => 'quux' }])
+
+      hash.deep_symbolize!
+
+      hash[:foo].first['bar'].must_be_nil
+      hash[:foo].last['bat'].must_be_nil
+
+      hash[:foo].first[:bar].must_equal('baz')
+      hash[:foo].last[:bat].must_equal('quux')
     end
   end
 
