--- conflicted
+++ resolved
@@ -5,16 +5,10 @@
   - gem update --system
 script: ./script/ci
 rvm:
-<<<<<<< HEAD
-  - 2.4.2
-  - 2.3.5
-  - 2.5.0
-=======
   - 2.4.4
   - 2.3.7
   - 2.5.1
   - jruby-9.1.9.0
->>>>>>> f9ca1d36
   - ruby-head
   - jruby-head
 
@@ -22,7 +16,7 @@
   allow_failures:
     - rvm: ruby-head
     - rvm: jruby-head
-    - rvm: jruby-9.1.1.0
+    - rvm: jruby-9.1.9.0
 
 notifications:
   webhooks:
